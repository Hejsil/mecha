# Mecha

A parser combinator library for the [`Zig`](https://ziglang.org/)
programming language. Time to make your own parser mech!
![mech](https://thumbs.gfycat.com/GrippingElatedAzurevasesponge-size_restricted.gif)

```zig
const std = @import("std");

usingnamespace @import("mecha");

const Rgb = struct {
    r: u8,
    g: u8,
    b: u8,
};

<<<<<<< HEAD
fn toByte(v: u8) u8 {
    return v * 0x10 + v;
}

fn toByte2(v: [2]u8) u8 {
    return v[0] * 0x10 + v[1];
}

const hex = convert(u8, toInt(u8, 16), asStr(ascii.digit(16)));
const hex1 = map(u8, toByte, hex);
const hex2 = map(u8, toByte2, manyN(2, hex));
const rgb1 = map(Rgb, toStruct(Rgb), manyN(3, hex1));
const rgb2 = map(Rgb, toStruct(Rgb), manyN(3, hex2));
=======
fn toByte(v: u4) u8 {
    return @as(u8, v) * 0x10 + v;
}

const hex1 = map(u8, toByte, int(u4, .{
    .parse_sign = false,
    .base = 16,
    .max_digits = 1,
}));
const hex2 = int(u8, .{
    .parse_sign = false,
    .base = 16,
    .max_digits = 2,
});
const rgb1 = map(Rgb, toStruct(Rgb), manyN(hex1, 3, .{}));
const rgb2 = map(Rgb, toStruct(Rgb), manyN(hex2, 3, .{}));
>>>>>>> 6efe4e42
const rgb = combine(.{
    ascii.char('#'),
    oneOf(.{
        rgb2,
        rgb1,
    }),
});

test "rgb" {
<<<<<<< HEAD
    const a = rgb("#aabbcc").?.value;
=======
    const allocator = std.testing.allocator;
    const a = (try rgb(allocator, "#aabbcc")).value;
>>>>>>> 6efe4e42
    std.testing.expectEqual(@as(u8, 0xaa), a.r);
    std.testing.expectEqual(@as(u8, 0xbb), a.g);
    std.testing.expectEqual(@as(u8, 0xcc), a.b);

<<<<<<< HEAD
    const b = rgb("#abc").?.value;
    std.testing.expectEqual(@as(u8, 0xaa), b.r);
    std.testing.expectEqual(@as(u8, 0xbb), b.g);
    std.testing.expectEqual(@as(u8, 0xcc), b.b);
=======
    const b = (try rgb(allocator, "#abc")).value;
    std.testing.expectEqual(@as(u8, 0xaa), b.r);
    std.testing.expectEqual(@as(u8, 0xbb), b.g);
    std.testing.expectEqual(@as(u8, 0xcc), b.b);

    const c = (try rgb(allocator, "#000000")).value;
    std.testing.expectEqual(@as(u8, 0), c.r);
    std.testing.expectEqual(@as(u8, 0), c.g);
    std.testing.expectEqual(@as(u8, 0), c.b);

    const d = (try rgb(allocator, "#000")).value;
    std.testing.expectEqual(@as(u8, 0), d.r);
    std.testing.expectEqual(@as(u8, 0), d.g);
    std.testing.expectEqual(@as(u8, 0), d.b);
>>>>>>> 6efe4e42
}

```
<|MERGE_RESOLUTION|>--- conflicted
+++ resolved
@@ -15,21 +15,6 @@
     b: u8,
 };
 
-<<<<<<< HEAD
-fn toByte(v: u8) u8 {
-    return v * 0x10 + v;
-}
-
-fn toByte2(v: [2]u8) u8 {
-    return v[0] * 0x10 + v[1];
-}
-
-const hex = convert(u8, toInt(u8, 16), asStr(ascii.digit(16)));
-const hex1 = map(u8, toByte, hex);
-const hex2 = map(u8, toByte2, manyN(2, hex));
-const rgb1 = map(Rgb, toStruct(Rgb), manyN(3, hex1));
-const rgb2 = map(Rgb, toStruct(Rgb), manyN(3, hex2));
-=======
 fn toByte(v: u4) u8 {
     return @as(u8, v) * 0x10 + v;
 }
@@ -46,7 +31,6 @@
 });
 const rgb1 = map(Rgb, toStruct(Rgb), manyN(hex1, 3, .{}));
 const rgb2 = map(Rgb, toStruct(Rgb), manyN(hex2, 3, .{}));
->>>>>>> 6efe4e42
 const rgb = combine(.{
     ascii.char('#'),
     oneOf(.{
@@ -56,37 +40,27 @@
 });
 
 test "rgb" {
-<<<<<<< HEAD
-    const a = rgb("#aabbcc").?.value;
-=======
-    const allocator = std.testing.allocator;
+    const testing = std.testing;
+    const allocator = testing.allocator;
     const a = (try rgb(allocator, "#aabbcc")).value;
->>>>>>> 6efe4e42
-    std.testing.expectEqual(@as(u8, 0xaa), a.r);
-    std.testing.expectEqual(@as(u8, 0xbb), a.g);
-    std.testing.expectEqual(@as(u8, 0xcc), a.b);
+    try testing.expectEqual(@as(u8, 0xaa), a.r);
+    try testing.expectEqual(@as(u8, 0xbb), a.g);
+    try testing.expectEqual(@as(u8, 0xcc), a.b);
 
-<<<<<<< HEAD
-    const b = rgb("#abc").?.value;
-    std.testing.expectEqual(@as(u8, 0xaa), b.r);
-    std.testing.expectEqual(@as(u8, 0xbb), b.g);
-    std.testing.expectEqual(@as(u8, 0xcc), b.b);
-=======
     const b = (try rgb(allocator, "#abc")).value;
-    std.testing.expectEqual(@as(u8, 0xaa), b.r);
-    std.testing.expectEqual(@as(u8, 0xbb), b.g);
-    std.testing.expectEqual(@as(u8, 0xcc), b.b);
+    try testing.expectEqual(@as(u8, 0xaa), b.r);
+    try testing.expectEqual(@as(u8, 0xbb), b.g);
+    try testing.expectEqual(@as(u8, 0xcc), b.b);
 
     const c = (try rgb(allocator, "#000000")).value;
-    std.testing.expectEqual(@as(u8, 0), c.r);
-    std.testing.expectEqual(@as(u8, 0), c.g);
-    std.testing.expectEqual(@as(u8, 0), c.b);
+    try testing.expectEqual(@as(u8, 0), c.r);
+    try testing.expectEqual(@as(u8, 0), c.g);
+    try testing.expectEqual(@as(u8, 0), c.b);
 
     const d = (try rgb(allocator, "#000")).value;
-    std.testing.expectEqual(@as(u8, 0), d.r);
-    std.testing.expectEqual(@as(u8, 0), d.g);
-    std.testing.expectEqual(@as(u8, 0), d.b);
->>>>>>> 6efe4e42
+    try testing.expectEqual(@as(u8, 0), d.r);
+    try testing.expectEqual(@as(u8, 0), d.g);
+    try testing.expectEqual(@as(u8, 0), d.b);
 }
 
 ```
